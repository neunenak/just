--- conflicted
+++ resolved
@@ -69,18 +69,11 @@
     )
     .stderr(
       "
-<<<<<<< HEAD
       error: Expected '*', ':', '$', end of line, identifier, or '+', but found '/'
-        |
-      1 | foo x='a' / 'b':
-        |           ^
-=======
-      error: Expected '*', ':', '$', identifier, or '+', but found '/'
        ——▶ justfile:1:11
         │
       1 │ foo x='a' / 'b':
         │           ^
->>>>>>> 53cea2f8
     ",
     )
     .status(EXIT_FAILURE)
