--- conflicted
+++ resolved
@@ -13,25 +13,25 @@
 /// bad.
 pub(crate) struct Lexer<'src> {
   /// Source text
-  src:                 &'src str,
+  src: &'src str,
   /// Char iterator
-  chars:               Chars<'src>,
+  chars: Chars<'src>,
   /// Tokens
-  tokens:              Vec<Token<'src>>,
+  tokens: Vec<Token<'src>>,
   /// Current token start
-  token_start:         Position,
+  token_start: Position,
   /// Current token end
-  token_end:           Position,
+  token_end: Position,
   /// Next character to be lexed
-  next:                Option<char>,
+  next: Option<char>,
   /// Next indent will start a recipe body
   recipe_body_pending: bool,
   /// Inside recipe body
-  recipe_body:         bool,
+  recipe_body: bool,
   /// Indentation stack
-  indentation:         Vec<&'src str>,
+  indentation: Vec<&'src str>,
   /// Current open delimiters
-  open_delimiters:     Vec<(Delimiter, usize)>,
+  open_delimiters: Vec<(Delimiter, usize)>,
 }
 
 impl<'src> Lexer<'src> {
@@ -48,7 +48,7 @@
     let start = Position {
       offset: 0,
       column: 0,
-      line:   0,
+      line: 0,
     };
 
     Lexer {
@@ -83,7 +83,7 @@
         self.next = self.chars.next();
 
         Ok(())
-      },
+      }
       None => Err(self.internal_error("Lexer advanced past end of text")),
     }
   }
@@ -199,12 +199,12 @@
   fn internal_error(&self, message: impl Into<String>) -> CompilationError<'src> {
     // Use `self.token_end` as the location of the error
     let token = Token {
-      src:    self.src,
+      src: self.src,
       offset: self.token_end.offset,
-      line:   self.token_end.line,
+      line: self.token_end.line,
       column: self.token_end.column,
       length: 0,
-      kind:   Unspecified,
+      kind: Unspecified,
     };
     CompilationError {
       kind: CompilationErrorKind::Internal {
@@ -223,11 +223,12 @@
       UnterminatedString | UnterminatedBacktick => {
         let kind = match StringKind::from_token_start(self.lexeme()) {
           Some(kind) => kind,
-          None =>
-            return self.internal_error("Lexer::error: expected string or backtick token start"),
+          None => {
+            return self.internal_error("Lexer::error: expected string or backtick token start")
+          }
         };
         kind.delimiter().len()
-      },
+      }
       UnterminatedFormatString => {
         for &token in self.tokens.iter().rev() {
           if token.kind == FormatStringStart {
@@ -236,7 +237,7 @@
         }
 
         return self.internal_error("Lexer::error: unable to find format string start");
-      },
+      }
       // highlight the full token
       _ => self.lexeme().len(),
     };
@@ -256,7 +257,7 @@
   fn unterminated_interpolation_error(interpolation_start: Token<'src>) -> CompilationError<'src> {
     CompilationError {
       token: interpolation_start,
-      kind:  UnterminatedInterpolation,
+      kind: UnterminatedInterpolation,
     }
   }
 
@@ -303,19 +304,12 @@
 
       match self.next {
         Some(first) => {
-<<<<<<< HEAD
           if self.recipe_body {
             self.lex_body()?
-=======
-          if let Some(&interpolation_start) = self.interpolation_stack.last() {
-            self.lex_interpolation(interpolation_start, first)?;
-          } else if self.recipe_body {
-            self.lex_body()?;
->>>>>>> 7bc9d398
           } else {
             self.lex_normal(first)?;
           };
-        },
+        }
         None => break,
       }
     }
@@ -418,7 +412,7 @@
         };
 
         Ok(())
-      },
+      }
       Continue => {
         if !self.indentation().is_empty() {
           for _ in self.indentation().chars() {
@@ -429,7 +423,7 @@
         }
 
         Ok(())
-      },
+      }
       Decrease => {
         while self.indentation() != whitespace {
           self.lex_dedent();
@@ -444,14 +438,14 @@
         }
 
         Ok(())
-      },
+      }
       Mixed { whitespace } => {
         for _ in whitespace.chars() {
           self.advance()?;
         }
 
         Err(self.error(MixedLeadingWhitespace { whitespace }))
-      },
+      }
       Inconsistent => {
         for _ in whitespace.chars() {
           self.advance()?;
@@ -459,9 +453,9 @@
 
         Err(self.error(InconsistentLeadingWhitespace {
           expected: self.indentation(),
-          found:    whitespace,
+          found: whitespace,
         }))
-      },
+      }
       Increase => {
         while self.next_is_whitespace() {
           self.advance()?;
@@ -479,7 +473,7 @@
         }
 
         Ok(())
-      },
+      }
     }
   }
 
@@ -511,7 +505,7 @@
       _ => {
         self.advance()?;
         Err(self.error(UnknownStartOfToken))
-      },
+      }
     }
   }
 
@@ -590,7 +584,7 @@
         self.lex_double(InterpolationStart)?;
         self.lex_interpolation(*self.tokens.last().unwrap(), false)?;
         Ok(())
-      },
+      }
       EndOfFile => Ok(()),
     }
   }
@@ -673,7 +667,7 @@
         self.presume_multiple(close.close())?;
         self.token(kind);
         Ok(())
-      },
+      }
       Some((open, open_line)) => Err(self.error(MismatchedClosingDelimiter {
         open,
         close,
@@ -1053,7 +1047,7 @@
           kind,
         };
         assert_eq!(have, want);
-      },
+      }
     }
   }
 
